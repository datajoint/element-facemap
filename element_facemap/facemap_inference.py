import importlib
import inspect
from datetime import datetime
from glob import glob
from pathlib import Path
from typing import List, Tuple
import datajoint as dj
import numpy as np
import pandas as pd
from element_interface.utils import find_full_path, find_root_directory

import os
import pickle
import shutil
from . import facial_behavior_estimation as fbe
from .facial_behavior_estimation import get_facemap_root_data_dir, get_facemap_processed_data_dir

schema = dj.schema()

_linking_module = None


def activate(
    facemap_model_schema_name: str,
    fbe_schema_name: str = None,
    *,
    create_schema: bool = True,
    create_tables: bool = True,
    linking_module: str = None,
):
    """Activate schema.

    Args:
        facemap_model_schema_name (str): Schema name on the database server to activate the
            `facemap_pose_model` schema of element-facemap
        fbe_schema_name (str):  Schema name on the database server to activate the 'facial_behavioral_estimation
        create_schema (bool): When True (default), create schema in the database if it
            does not yet exist.
        create_tables (bool): When True (default), create tables in the database if
            they do not yet exist.
        linking_module (str): A module name or a module containing the required
            dependencies to activate the `facial_behavior_estimation` module:

    Dependencies:
    Upstream tables:
        + Session: A parent table to VideoRecording, identifying a recording session
        + Equipment: A parent table to VideoRecording, identifying video recording equipment
        + VideoRecording: A parent table to FacemapPoseEstimationTask, identifying videos to be used in inference
    Functions:
        + get_facemap_root_data_dir() -> list
            Retrieves the root data directory(s) with face recordings for all
            subject/sessions. Returns a string for the full path to the root data directory.
        + get_facemap_processed_data_dir(session_key: dict) -> str
            Optional function to retrieve the desired output directory
            for Facemap files for a given session. If unspecified,
            the output is stored in the video folder for the session, which is the default behavior of Facemap.
            Returns a string of the absolute path of the output directory.
    """
    if isinstance(linking_module, str):
        linking_module = importlib.import_module(linking_module)
    assert inspect.ismodule(
        linking_module
    ), "The argument 'dependency' must be a module's name or a module"
    assert hasattr(
        linking_module, "get_facemap_root_data_dir"
    ), "The linking module must specify a lookup function for a root data directory"

    global _linking_module
    _linking_module = linking_module

    # activate facial behavioral extimation (fbe) schema
    fbe.activate(
        fbe_schema_name,
        create_schema=create_schema,
        create_tables=create_tables,
        linking_module=linking_module,
    )

    # activate facial pose model schema
    schema.activate(
        facemap_model_schema_name,
        create_schema=create_schema,
        create_tables=create_tables,
        add_objects=_linking_module.__dict__,
    )


# ----------------------------- Table declarations ----------------------
@schema
class BodyPart(dj.Lookup):
    """Body parts tracked by Facemap models

    Attributes:
        body_part ( varchar(32) ): Body part short name.
        body_part_description ( varchar(1000),optional ): Full description

    """

    definition = """
    body_part                : varchar(32)
    ---
    body_part_description='' : varchar(1000)
    """

    # Facemap Default BodyPart list
    contents = [
        ("eye(back)", ""),
        ("eye(bottom)", ""),
        ("eye(front)", ""),
        ("eye(top)", ""),
        ("lowerlip", ""),
        ("mouth", ""),
        ("nose(bottom)", ""),
        ("nose(r)", ""),
        ("nose(tip)", ""),
        ("nose(top)", ""),
        ("nosebridge", ""),
        ("paw", ""),
        ("whisker(I)", ""),
        ("whisker(III)", ""),
        ("whisker(II)", ""),
    ]


@schema
class FacemapModel(dj.Manual):
    """Trained Models stored for facial pose inference

    Attributes:
        model_id(int) : User specified ID associated with a unique model
        model_name( varchar(64) ): Name of model, filepath.stem
    """

    definition = """
    model_id   : int                    # user assigned ID associated with a unique model
    ---
    model_name : varchar(64)            # name of model 
    model_description: varchar(1000)    # optional model description
    """

    class BodyPart(dj.Part):
        """Body parts associated with a given model

        Attributes:
            body_part ( varchar(32) ): Body part name, (location specfication)
            body_part_description ( varchar(1000) ): Optional. Longer description."""

        definition = """
        -> master
        -> BodyPart
        """

    class File(dj.Part):
        """Relative paths of facemap models with respect to facemap_root_data_dir

        Attributes:
            FacemapModel (foreign key): Facemap model primary key.
            model_file ( attach ): filepath of facemap model, relative to root data dir
        """

        definition = """
        -> master
        ---
        model_file: attach            # model file attachment
        """

    @classmethod
<<<<<<< HEAD
    def insert_new_model(
        cls,
        model_id: int,
        model_name: str,
        model_description: str,
        full_model_path: str,
    ):
        facemap_model_entry = dict(
            model_id=model_id,
            model_name=model_name,
            model_description=model_description,
=======
    def insert_new_model(cls, model_id: int, model_name: str, model_description: str, full_model_path: str):
        self.insert1(
            dict(
                model_id=model_id, 
                model_name=model_name, 
                model_description=model_description,
            )
>>>>>>> 8846b3d6
        )

<<<<<<< HEAD
        body_part_entry = []
        for bp in BodyPart.fetch("body_part"):
            body_part_entry.append(dict(model_id=model_id, body_part=bp))

        file_entry = dict(model_id=model_id, model_file=full_model_path)
=======
        cls.BodyPart.insert(
            [
                dict(
                    model_id=model_id,
                    body_part=part,
                ) for part in BodyPart.fetch("body_part")
            ]
        )
        
        cls.File.insert1(
            dict(
                model_id=model_id, 
                model_file=full_model_path,
            ),
        )
>>>>>>> 8846b3d6



@schema
class FacemapPoseEstimationTask(dj.Manual):
    """Staging table for pairing of video recordings and Facemap parameters before processing.

    Attributes:
        fbe.VideoRecording (foreign key) : Primary key for VideoRecording table.
        FacemapModel (foreign key) : Primary key for the facemap model table
        pose_estimation_output_dir ( varchar(255), optional) : output dir storing the results
            of pose estimation analysis.
        task_mode (enum) : Default trigger. 'load' or 'trigger' analysis.
        bbox (longblob) : Bounding box for cropping the video [x1, x2, y1, y2]. If not set, entire frame is used.
        task_description ( varchar(128), optional) : Task description.
    """

    definition = """
    # Staging table for pairing of recording and Facemap parameters before processing.
    -> fbe.VideoRecording
    -> FacemapModel
    ---
    pose_estimation_output_dir   : varchar(255)  # output dir - stores results of Facemap Pose estimation analysis
    task_mode='trigger'             : enum('load', 'trigger')
    bbox=null                       : longblob  # list containing bounding box for cropping the video [x1, x2, y1, y2]
    task_description=''             : varchar(128)    
    """

    @classmethod
    def infer_output_dir(cls, key, relative=True, mkdir=True):
        video_file = (fbe.VideoRecording.File & key).fetch("file_path", limit=1)[0]
        video_dir = find_full_path(get_facemap_root_data_dir(), video_file).parent
        root_dir = find_root_directory(get_facemap_root_data_dir(), video_dir)

        model_id = (FacemapPoseEstimationTask & key).fetch1("model_id")
        processed_dir = Path(get_facemap_processed_data_dir())
        output_dir = (
            processed_dir / video_dir.relative_to(root_dir) / f"facemap_{model_id}"
        )

        if mkdir:
            output_dir.mkdir(parents=True, exist_ok=True)

        return output_dir.relative_to(processed_dir) if relative else output_dir

    @classmethod
    def generate(cls, key, model_id: int, task_mode: str = "trigger", bbox: list = []):
        """Generate a unique pose estimation task for each of the relative_video_paths

        Args:
            model_id (int): User Specified model identification number
            session_key (dict):
            relative_video_paths (list): list of relative videos in VideoRecording.File table
            task_mode (str, optional): 'load' or 'trigger. Defaults to 'trigger'.
            bbox (list, optional): Bounding box for processing. Defaults to [].
        """
        device_id = (fbe.VideoRecording & key).fetch("device_id")
        vrec_key = (fbe.VideoRecording & key).fetch("key")

        model_key = (FacemapModel & f"model_id={model_id}").fetch1("KEY")
        pose_estimation_output_dir = cls.infer_output_dir(vrec_key)

        facemap_pose_estimation_task_insert = {
            **vrec_key,
            **model_key,
            "pose_estimation_output_dir": pose_estimation_output_dir,
            "task_mode": task_mode,
            "bbox": bbox,
        }
        cls.insert1(facemap_pose_estimation_task_insert)

    insert_pose_estimation_task = generate


@schema
class FacemapPoseEstimation(dj.Computed):
    """Results of facemap pose estimation

    Attributes:
        FacemapPoseEstimationTask (foreign key): Pose Estimation Task key.
        post_estimation_time (datetime): time of generation of this set of facemap results.
        execution_duration (datetime): duration of model
    """

    definition = """
    -> FacemapPoseEstimationTask
    ---
    pose_estimation_time: datetime  # time of generation of this set of facemap results
    pose_estimation_duration: float # seconds
    total_frame_count: int          # frame count across all video files          
    """

    class BodyPartPosition(dj.Part):
        """Position of individual body parts by frame index

        Attributes:
            PoseEstimation (foreign key): Pose Estimation key.
            FacemapModel.BodyPart (foreign key): Body Part key.
            body_part (longblob): Body part for positional likelihood
            x_pos (longblob): X position.
            y_pos (longblob): Y position.
            likelihood (longblob): Model confidence."""

        definition = """ # uses facemap h5 output for body part position
        -> master
        -> FacemapModel.BodyPart
        ---
        x_pos       : longblob      # x position
        y_pos       : longblob      # y position
        likelihood  : longblob      # model evaluated likelihood
        """

    def make(self, key):
        """.populate() method will launch training for each PoseEstimationTask"""
        # ID model and directories
        task_mode, output_dir = (FacemapPoseEstimationTask & key).fetch1(
            "task_mode", "pose_estimation_output_dir"
        )

        output_dir = find_full_path(fbe.get_facemap_root_data_dir(), output_dir)
        video_files = (FacemapPoseEstimationTask * fbe.VideoRecording.File & key).fetch(
            "file_path"
        )

        video_files = [
            find_full_path(fbe.get_facemap_root_data_dir(), video_file)
            for video_file in video_files
        ]
        vid_name = Path(video_files[0]).stem
        facemap_result_path = output_dir / f"{vid_name}_FacemapPose.h5"
        full_metadata_path = output_dir / f"{vid_name}_FacemapPose_metadata.pkl"

        # Create Symbolic Links to raw video data files from outbox directory
        video_symlinks = []
        for video_file in video_files:
            video_symlink = output_dir / video_file.name
            if video_symlink.exists():
                video_symlink.unlink()
            video_symlink.symlink_to(video_file)
            video_symlinks.append(video_symlink.as_posix())

        # Trigger Facemap Pose Estimation Inference
        if (
            facemap_result_path.exists() & full_metadata_path.exists()
        ) or task_mode == "load":  # Load results and do not rerun processing
            (
                body_part_position_entry,
                inference_duration,
                total_frame_count,
                creation_time,
            ) = _load_facemap_results(key, facemap_result_path, full_metadata_path)
            self.insert1(
                {
                    **key,
                    "pose_estimation_time": creation_time,
                    "pose_estimation_duration": inference_duration,
                    "total_frame_count": total_frame_count,
                }
            )
            self.BodyPartPosition.insert(body_part_position_entry)
            return

        elif task_mode == "trigger":
            from facemap.pose import pose as facemap_pose, model_loader

            bbox = (FacemapPoseEstimationTask & key).fetch1("bbox") or []

            # Model Name of interest should be specified by user during facemap task params manual update
            model_id = (FacemapPoseEstimationTask & key).fetch("model_id")

            # Fetch model(.pt) file attachment to present working directory
            facemap_model_name = (FacemapModel.File & f'model_id="{model_id}"').fetch1(
                "model_file"
            )

            facemap_model_path = Path.cwd() / facemap_model_name
            models_root_dir = model_loader.get_models_dir()

            # copy this model file to the facemap model root directory (~/.facemap/models/)
            shutil.copy(facemap_model_path, models_root_dir)

            # Instantiate Pose object, with filenames specified as video files, and bounding specified in params
            # Assumes GUI to be none as we are running CLI implementation
            pose = facemap_pose.Pose(
                filenames=[video_symlinks],
                model_name=facemap_model_path.stem,
                bbox=bbox,
                bbox_set=bool(bbox),
            )
            pose.run()

            (
                body_part_position_entry,
                inference_duration,
                total_frame_count,
                creation_time,
            ) = _load_facemap_results(key, facemap_result_path, full_metadata_path)
            self.BodyPartPosition.insert(body_part_position_entry)

    @classmethod
    def get_trajectory(cls, key: dict, body_parts: list = "all") -> pd.DataFrame:
        """Returns a pandas dataframe of coordinates of the specified body_part(s)

        Args:
            key (dict): A DataJoint query specifying one FacemapPoseEstimation entry.
            body_parts (list, optional): Body parts as a list. If "all", all joints

        Returns:
            df: multi index pandas dataframe with Facemap model name, body_parts
                and x/y coordinates of each body part for a camera_id, similar to
                output of facemap inference data.
        """
        model_name = (FacemapModel & f'model_id={key["model_id"]}').fetch1("model_name")

        if body_parts == "all":
            body_parts = (cls.BodyPartPosition & key).fetch("body_part")
        elif not isinstance(body_parts, list):
            body_parts = list(body_parts)

        df = None
        for body_part in body_parts:
            result_dict = (
                cls.BodyPartPosition
                & {"body_part": body_part}
                & {"recording_id": key["recording_id"]}
                & {"session_id": key["session_id"]}
            ).fetch("x_pos", "y_pos", "likelihood", as_dict=True)[0]
            x_pos = result_dict["x_pos"].tolist()
            y_pos = result_dict["y_pos"].tolist()
            likelihood = result_dict["likelihood"].tolist()
            a = np.vstack((x_pos, y_pos, likelihood))
            a = a.T
            pdindex = pd.MultiIndex.from_product(
                [[model_name], [body_part], ["x", "y", "likelihood"]],
                names=["model", "bodyparts", "coords"],
            )
            frame = pd.DataFrame(a, columns=pdindex, index=range(0, a.shape[0]))
            df = pd.concat([df, frame], axis=1)
        return df


def _load_facemap_results(key, facemap_result_path, full_metadata_path):
    from facemap import utils

    with open(full_metadata_path, "rb") as f:
        metadata = pickle.load(f)
    keypoints_data = utils.load_keypoints(metadata["bodyparts"], facemap_result_path)

    # Facemap inference result is a 3D nested array with D1 - (x,y likelihood), D2 - bodyparts, D3 - frame count
    # body parts are ordered the same way as stored
    pose_x_coord = keypoints_data[0, :, :]  # (bodyparts, frames)
    pose_y_coord = keypoints_data[1, :, :]  # (bodyparts, frames)
    pose_likelihood = keypoints_data[2, :, :]  # (bodyparts, frames)

    body_part_position_entries = []
    for b_idx, bodypart in enumerate(metadata["bodyparts"]):
        body_part_position_entries.append(
            {
                **key,
                "body_part": bodypart,
                "x_pos": pose_x_coord[b_idx],
                "y_pos": pose_y_coord[b_idx],
                "likelihood": pose_likelihood[b_idx],
            }
        )

    creation_time = datetime.fromtimestamp(full_metadata_path.stat().st_mtime).strftime(
        "%Y-%m-%d %H:%M:%S"
    )
    inference_duration = metadata["total_frames"] * metadata["inference_speed"]

    return (
        body_part_position_entries,
        inference_duration,
        metadata["total_frames"],
        creation_time,
    )<|MERGE_RESOLUTION|>--- conflicted
+++ resolved
@@ -13,7 +13,10 @@
 import pickle
 import shutil
 from . import facial_behavior_estimation as fbe
-from .facial_behavior_estimation import get_facemap_root_data_dir, get_facemap_processed_data_dir
+from .facial_behavior_estimation import (
+    get_facemap_root_data_dir,
+    get_facemap_processed_data_dir,
+)
 
 schema = dj.schema()
 
@@ -165,7 +168,6 @@
         """
 
     @classmethod
-<<<<<<< HEAD
     def insert_new_model(
         cls,
         model_id: int,
@@ -173,45 +175,30 @@
         model_description: str,
         full_model_path: str,
     ):
-        facemap_model_entry = dict(
-            model_id=model_id,
-            model_name=model_name,
-            model_description=model_description,
-=======
-    def insert_new_model(cls, model_id: int, model_name: str, model_description: str, full_model_path: str):
         self.insert1(
             dict(
-                model_id=model_id, 
-                model_name=model_name, 
+                model_id=model_id,
+                model_name=model_name,
                 model_description=model_description,
             )
->>>>>>> 8846b3d6
-        )
-
-<<<<<<< HEAD
-        body_part_entry = []
-        for bp in BodyPart.fetch("body_part"):
-            body_part_entry.append(dict(model_id=model_id, body_part=bp))
-
-        file_entry = dict(model_id=model_id, model_file=full_model_path)
-=======
+        )
+
         cls.BodyPart.insert(
             [
                 dict(
                     model_id=model_id,
                     body_part=part,
-                ) for part in BodyPart.fetch("body_part")
+                )
+                for part in BodyPart.fetch("body_part")
             ]
         )
-        
+
         cls.File.insert1(
             dict(
-                model_id=model_id, 
+                model_id=model_id,
                 model_file=full_model_path,
             ),
         )
->>>>>>> 8846b3d6
-
 
 
 @schema
